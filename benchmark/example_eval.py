import logging
import numpy as np
import pandas as pd

from benchmark.baselines.lag_llama import lag_llama
from benchmark.baselines.llm_processes import LLMPForecaster
from benchmark.evaluation import evaluate_all_tasks


logging.basicConfig(level=logging.INFO)


def random_baseline(task_instance, n_samples=50):
    """
    A baseline is just some callable that receives a task instance and returns a prediction.

    """
    # This is only valid for a univariate forecast, of shape [samples, time dimension, 1]
    return np.random.rand(n_samples, task_instance.future_time.shape[0], 1)


def oracle_baseline(task_instance, n_samples=50):
    """
    A perfect baseline that looks at the future and returns it in multiple copies with a tiny jitter (like perfect samples)

    """
    # This is only valid for a univariate forecast, of shape [samples, time dimension, 1]
    return (
        np.tile(task_instance.future_time.values[None, :, None], (n_samples, 1, 1))
        + np.random.rand(n_samples, task_instance.future_time.shape[0], 1) * 1e-6
    )


if __name__ == "__main__":
<<<<<<< HEAD
    n_samples = 50
=======
    n_samples = 25
>>>>>>> 893c2fe2

    random_results = evaluate_all_tasks(random_baseline, n_samples=n_samples)
    oracle_results = evaluate_all_tasks(oracle_baseline, n_samples=n_samples)
    lag_llama_results = evaluate_all_tasks(lag_llama, n_samples=n_samples)
<<<<<<< HEAD
    llmp_llama3_8b = evaluate_all_tasks(
        LLMPForecaster(llm_type="llama-3-8B", include_context=True),
        n_samples=n_samples,
    )
    llmp_llama3_8b_wo_ctx = evaluate_all_tasks(
        LLMPForecaster(llm_type="llama-3-8B", include_context=False),
        n_samples=n_samples,
    )
=======
>>>>>>> 893c2fe2

    results = pd.DataFrame(
        {
            "Task": [task for task in random_results],
            "Random": [
                np.mean([res["score"] for res in random_results[task]])
                for task in random_results
            ],
            "Oracle": [
                np.mean([res["score"] for res in oracle_results[task]])
                for task in oracle_results
            ],
            "Lag-Llama": [
                np.mean([res["score"] for res in lag_llama_results[task]])
                for task in lag_llama_results
            ],
            "LLMP-Llama-3-8B": [
                np.mean([res["score"] for res in llmp_llama3_8b[task]])
                for task in llmp_llama3_8b
            ],
            "LLMP-Llama-3-8B (no ctx)": [
                np.mean([res["score"] for res in llmp_llama3_8b_wo_ctx[task]])
                for task in llmp_llama3_8b_wo_ctx
            ],
        }
    )
    print(results)<|MERGE_RESOLUTION|>--- conflicted
+++ resolved
@@ -32,16 +32,11 @@
 
 
 if __name__ == "__main__":
-<<<<<<< HEAD
-    n_samples = 50
-=======
     n_samples = 25
->>>>>>> 893c2fe2
 
     random_results = evaluate_all_tasks(random_baseline, n_samples=n_samples)
     oracle_results = evaluate_all_tasks(oracle_baseline, n_samples=n_samples)
     lag_llama_results = evaluate_all_tasks(lag_llama, n_samples=n_samples)
-<<<<<<< HEAD
     llmp_llama3_8b = evaluate_all_tasks(
         LLMPForecaster(llm_type="llama-3-8B", include_context=True),
         n_samples=n_samples,
@@ -50,8 +45,6 @@
         LLMPForecaster(llm_type="llama-3-8B", include_context=False),
         n_samples=n_samples,
     )
-=======
->>>>>>> 893c2fe2
 
     results = pd.DataFrame(
         {
